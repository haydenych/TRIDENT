import os
import torch
import torch.nn.functional as F
from torch import nn
from torchvision import transforms
<<<<<<< HEAD
import traceback
from abc import abstractmethod
from huggingface_hub import snapshot_download

from trident.IO import get_dir, get_weights_path
=======
from abc import abstractmethod
from trident.IO import get_dir
>>>>>>> d8a7247e

class SegmentationModel(torch.nn.Module):
    def __init__(self, freeze=True, confidence_thresh=0.5, **build_kwargs):
        super().__init__()
        self.model, self.eval_transforms = self._build(**build_kwargs)
        self.confidence_thresh = confidence_thresh

        # Set all parameters to be non-trainable
        if freeze and self.model is not None:
            for param in self.model.parameters():
                param.requires_grad = False
            self.model.eval()
            
    def forward(self, batch):
        '''
        Can be overwritten if model requires special forward pass.
        '''
        z = self.model(batch)
        return z
        
    @abstractmethod
    def _build(self, **build_kwargs):
        pass


class HESTSegmenter(SegmentationModel):
    def _build(self):
        self.input_size = 512
        self.precision = torch.float16
        self.target_mag = 10

        MODEL_TD_NAME = 'deeplabv3_seg_v4.ckpt'
        weights_path = get_weights_path('seg', 'hest')
        
        try:
            model = torch.hub.load('pytorch/vision:v0.10.0', 'deeplabv3_resnet50')
        except:
            traceback.print_exc()
            raise Exception(
                "Failed to download PyTorch Vision or load deeplabv3_resnet50 from cache.\n"
                "Make sure you have internet access or you have pre-downloaded the files into the PyTorch cache directory.\n"
                "Run `git clone --branch v0.10.0 --depth 1 https://github.com/pytorch/vision.git pytorch_vision_v0.10.0` and"
                "place in the folder specified by the PyTorch cache directory, `torch.hub.get_dir()`"
            )

        model.classifier[4] = nn.Conv2d(
            in_channels=256,
            out_channels=2,
            kernel_size=1,
            stride=1
        )

        if weights_path != "":
            pass
        
        else:
            try:
                checkpoint_dir = snapshot_download(
                    repo_id="MahmoodLab/hest-tissue-seg",
                    repo_type='model'
                )
                weights_path = os.path.join(checkpoint_dir, MODEL_TD_NAME)
                
            except:
                traceback.print_exc()
                raise Exception("Failed to download HEST model, make sure that you were granted access and that you correctly registered your token")

        checkpoint = torch.load(weights_path, map_location=torch.device('cpu'), weights_only=True)

        clean_state_dict = {}
        for key in checkpoint['state_dict']:
            if 'aux' in key:
                continue
            new_key = key.replace('model.', '')
            clean_state_dict[new_key] = checkpoint['state_dict'][key]
        model.load_state_dict(clean_state_dict)

        eval_transforms = transforms.Compose([transforms.ToTensor(), transforms.Normalize((0.485, 0.456, 0.406), (0.229, 0.224, 0.225))])

        return model, eval_transforms
    
    def forward(self, image):
        # input should be of shape (batch_size, C, H, W)
        assert len(image.shape) == 4, f"Input must be 4D image tensor (shape: batch_size, C, H, W), got {image.shape} instead"
        logits = self.model(image)['out']
        softmax_output = F.softmax(logits, dim=1)
        predictions = (softmax_output[:, 1, :, :] > self.confidence_thresh).to(torch.uint8)  # Shape: [bs, 512, 512]
        return predictions
        
class JpegCompressionTransform:
    def __init__(self, quality=80):
        self.quality = quality

    def __call__(self, image):
        import cv2
        import numpy as np
        from PIL import Image
        # Convert PIL Image to NumPy array
        image = np.array(image)

        # Apply JPEG compression
        encode_param = [int(cv2.IMWRITE_JPEG_QUALITY), self.quality]
        _, image = cv2.imencode('.jpg', image, encode_param)
        image = cv2.imdecode(image, cv2.IMREAD_COLOR)

        # Convert back to PIL Image
        return Image.fromarray(image)


class GrandQCArtifactSegmenter(SegmentationModel):

    def _build(self):
        """
        Credit to https://www.nature.com/articles/s41467-024-54769-y
        """
        import segmentation_models_pytorch as smp

        self.input_size = 512
        self.precision = torch.float32
        self.target_mag = 10

        MODEL_TD_NAME = 'GrandQC_MPP1_state_dict.pth'
        ENCODER_MODEL_TD = 'timm-efficientnet-b0'
        ENCODER_MODEL_TD_WEIGHTS = 'imagenet'

        weights_path = get_weights_path('seg', 'grandqc_remove_artifacts')

        model = smp.Unet(
            encoder_name=ENCODER_MODEL_TD,
            encoder_weights=ENCODER_MODEL_TD_WEIGHTS,
            classes=8,
            activation=None,
        )

        if weights_path != "":
            pass
        
        else:
            try:
                checkpoint_dir = snapshot_download(
                    repo_id="MahmoodLab/hest-tissue-seg",
                    repo_type='model'
                )
                weights_path = os.path.join(checkpoint_dir, MODEL_TD_NAME)
                
            except:
                traceback.print_exc()
                raise Exception("Failed to download HEST model, make sure that you were granted access and that you correctly registered your token")

        state_dict = torch.load(weights_path, map_location='cpu', weights_only=True)
        model.load_state_dict(state_dict)

        # eval_transforms = smp.encoders.get_preprocessing_fn(ENCODER_MODEL_TD, ENCODER_MODEL_TD_WEIGHTS)  # to double check if same
        eval_transforms = transforms.Compose([
            transforms.ToTensor(),  
            transforms.Normalize(mean=[0.485, 0.456, 0.406], std=[0.229, 0.224, 0.225])
        ])

        return model, eval_transforms

    def forward(self, batch):
        '''
        Custom forward pass.
        '''
        logits = self.model.predict(batch)
        probs = torch.softmax(logits, dim=1)  
        _, predicted_classes = torch.max(probs, dim=1)  
        predictions = torch.where(predicted_classes > 1, 0, 1)
        predictions = predictions.to(torch.uint8)
        return predictions


class GrandQCSegmenter(SegmentationModel):

    def _build(self):
        """
        Credit to https://www.nature.com/articles/s41467-024-54769-y
        """
        import segmentation_models_pytorch as smp

        self.input_size = 512
        self.precision = torch.float32
        self.target_mag = 1

        MODEL_TD_NAME = 'Tissue_Detection_MPP10.pth'
        ENCODER_MODEL_TD = 'timm-efficientnet-b0'
        ENCODER_MODEL_TD_WEIGHTS = 'imagenet'

        weights_path = get_weights_path('seg', 'grandqc')

        model = smp.UnetPlusPlus(
            encoder_name=ENCODER_MODEL_TD,
            encoder_weights=ENCODER_MODEL_TD_WEIGHTS,
            classes=2,
            activation=None,
        )

        if weights_path != "":
            pass
        
        else:
            try:
                checkpoint_dir = snapshot_download(
                    repo_id="MahmoodLab/hest-tissue-seg",
                    repo_type='model'
                )
                weights_path = os.path.join(checkpoint_dir, MODEL_TD_NAME)
                
            except:
<<<<<<< HEAD
                traceback.print_exc()
                raise Exception("Failed to download HEST model, make sure that you were granted access and that you correctly registered your token")
=======
                raise Exception("Please install huggingface_hub (`pip install huggingface_hub`) to use this model")
            snapshot_download(
                repo_id="MahmoodLab/hest-tissue-seg",
                repo_type='model',
                local_dir=checkpoint_dir,
                cache_dir=checkpoint_dir,
                allow_patterns=["*MPP10.pth"],
            )
>>>>>>> d8a7247e

        model.load_state_dict(torch.load(weights_path, map_location='cpu', weights_only=True))

        # eval_transforms = smp.encoders.get_preprocessing_fn(ENCODER_MODEL_TD, ENCODER_MODEL_TD_WEIGHTS)
        eval_transforms = transforms.Compose([
            JpegCompressionTransform(quality=80),
            transforms.ToTensor(),  # Converts to [0,1] range and moves channels to [C, H, W]
            transforms.Normalize(mean=[0.485, 0.456, 0.406], std=[0.229, 0.224, 0.225])
        ])

        return model, eval_transforms

    def forward(self, batch):
        '''
        Custom forward pass.
        '''
        logits = self.model.predict(batch)
        probs = torch.softmax(logits, dim=1)  
        max_probs, predicted_classes = torch.max(probs, dim=1)  
        predictions = (max_probs >= self.confidence_thresh) * (1 - predicted_classes)
        predictions = predictions.to(torch.uint8)
 
        return predictions


def segmentation_model_factory(model_name, freeze=True, confidence_thresh=0.5):
    '''
    Build a slide encoder based on model name.
    '''

    checkpoint_dir = get_dir()
    
    if model_name == 'hest':
<<<<<<< HEAD
        return HESTSegmenter(freeze, confidence_thresh=confidence_thresh)
    elif model_name == 'grandqc':
        return GrandQCSegmenter(freeze, confidence_thresh=confidence_thresh)
    elif model_name == 'grandqc_artifact':
        return GrandQCArtifactSegmenter(freeze)
=======
        return HESTSegmenter(freeze, confidence_thresh=confidence_thresh, checkpoint_dir=os.path.join(checkpoint_dir, 'hest-tissue-seg/'), device=device)
    elif model_name == 'grandqc':
        return GrandQCSegmenter(freeze, confidence_thresh=confidence_thresh, checkpoint_dir=os.path.join(checkpoint_dir, 'grandqc/'), device=device)
    elif model_name == 'grandqc_artifact':
        return GrandQCArtifactSegmenter(freeze, checkpoint_dir=os.path.join(checkpoint_dir, 'grandqc/'), device=device)
>>>>>>> d8a7247e
    else:
        raise ValueError(f"Model type {model_name} not supported")<|MERGE_RESOLUTION|>--- conflicted
+++ resolved
@@ -3,16 +3,12 @@
 import torch.nn.functional as F
 from torch import nn
 from torchvision import transforms
-<<<<<<< HEAD
 import traceback
 from abc import abstractmethod
 from huggingface_hub import snapshot_download
 
 from trident.IO import get_dir, get_weights_path
-=======
-from abc import abstractmethod
-from trident.IO import get_dir
->>>>>>> d8a7247e
+
 
 class SegmentationModel(torch.nn.Module):
     def __init__(self, freeze=True, confidence_thresh=0.5, **build_kwargs):
@@ -222,19 +218,8 @@
                 weights_path = os.path.join(checkpoint_dir, MODEL_TD_NAME)
                 
             except:
-<<<<<<< HEAD
                 traceback.print_exc()
                 raise Exception("Failed to download HEST model, make sure that you were granted access and that you correctly registered your token")
-=======
-                raise Exception("Please install huggingface_hub (`pip install huggingface_hub`) to use this model")
-            snapshot_download(
-                repo_id="MahmoodLab/hest-tissue-seg",
-                repo_type='model',
-                local_dir=checkpoint_dir,
-                cache_dir=checkpoint_dir,
-                allow_patterns=["*MPP10.pth"],
-            )
->>>>>>> d8a7247e
 
         model.load_state_dict(torch.load(weights_path, map_location='cpu', weights_only=True))
 
@@ -268,18 +253,10 @@
     checkpoint_dir = get_dir()
     
     if model_name == 'hest':
-<<<<<<< HEAD
         return HESTSegmenter(freeze, confidence_thresh=confidence_thresh)
     elif model_name == 'grandqc':
         return GrandQCSegmenter(freeze, confidence_thresh=confidence_thresh)
     elif model_name == 'grandqc_artifact':
         return GrandQCArtifactSegmenter(freeze)
-=======
-        return HESTSegmenter(freeze, confidence_thresh=confidence_thresh, checkpoint_dir=os.path.join(checkpoint_dir, 'hest-tissue-seg/'), device=device)
-    elif model_name == 'grandqc':
-        return GrandQCSegmenter(freeze, confidence_thresh=confidence_thresh, checkpoint_dir=os.path.join(checkpoint_dir, 'grandqc/'), device=device)
-    elif model_name == 'grandqc_artifact':
-        return GrandQCArtifactSegmenter(freeze, checkpoint_dir=os.path.join(checkpoint_dir, 'grandqc/'), device=device)
->>>>>>> d8a7247e
     else:
         raise ValueError(f"Model type {model_name} not supported")