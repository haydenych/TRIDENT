--- conflicted
+++ resolved
@@ -107,18 +107,10 @@
         segmentation_model = segmentation_model_factory(
             args.segmenter,
             confidence_thresh=args.seg_conf_thresh,
-<<<<<<< HEAD
-=======
-            device=args.device
->>>>>>> d8a7247e
         )
         if args.remove_artifacts:
             artifact_remover_model = segmentation_model_factory(
                 'grandqc_artifact',
-<<<<<<< HEAD
-=======
-                device=args.device
->>>>>>> d8a7247e
             )
         else:
             artifact_remover_model = None
